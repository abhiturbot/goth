// Package facebook implements the OAuth2 protocol for authenticating users through Facebook.
// This package can be used as a reference implementation of an OAuth2 provider for Goth.
package facebook

import (
	"bytes"
	"encoding/json"
	"errors"
	"io"
	"io/ioutil"
	"net/http"
	"net/url"

	"github.com/markbates/goth"
	"golang.org/x/oauth2"
<<<<<<< HEAD
	"fmt"
=======
	"crypto/hmac"
	"crypto/sha256"
	"encoding/hex"
>>>>>>> 2f46b3fa
)

const (
	authURL         string = "https://www.facebook.com/dialog/oauth"
	tokenURL        string = "https://graph.facebook.com/oauth/access_token"
	endpointProfile string = "https://graph.facebook.com/me?fields=email,first_name,last_name,link,about,id,name,picture,location"
)

// New creates a new Facebook provider, and sets up important connection details.
// You should always call `facebook.New` to get a new Provider. Never try to create
// one manually.
func New(clientKey, secret, callbackURL string, scopes ...string) *Provider {
	p := &Provider{
		ClientKey:           clientKey,
		Secret:              secret,
		CallbackURL:         callbackURL,
		providerName:        "facebook",
	}
	p.config = newConfig(p, scopes)
	return p
}

// Provider is the implementation of `goth.Provider` for accessing Facebook.
type Provider struct {
	ClientKey    string
	Secret       string
	CallbackURL  string
	HTTPClient   *http.Client
	config       *oauth2.Config
	providerName string
}

// Name is the name used to retrieve this provider later.
func (p *Provider) Name() string {
	return p.providerName
}

// SetName is to update the name of the provider (needed in case of multiple providers of 1 type)
func (p *Provider) SetName(name string) {
	p.providerName = name
}

func (p *Provider) Client() *http.Client {
	return goth.HTTPClientWithFallBack(p.HTTPClient)
}

// Debug is a no-op for the facebook package.
func (p *Provider) Debug(debug bool) {}

// BeginAuth asks Facebook for an authentication end-point.
func (p *Provider) BeginAuth(state string) (goth.Session, error) {
	url := p.config.AuthCodeURL(state)
	session := &Session{
		AuthURL: url,
	}
	return session, nil
}

// FetchUser will go to Facebook and access basic information about the user.
func (p *Provider) FetchUser(session goth.Session) (goth.User, error) {
	sess := session.(*Session)
	user := goth.User{
		AccessToken: sess.AccessToken,
		Provider:    p.Name(),
		ExpiresAt:   sess.ExpiresAt,
	}

<<<<<<< HEAD
	if user.AccessToken == "" {
		// data is not yet retrieved since accessToken is still empty
		return user, fmt.Errorf("%s cannot get user information without accessToken", p.providerName)
	}

	response, err := p.Client().Get(endpointProfile + "&access_token=" + url.QueryEscape(sess.AccessToken))
=======
	// always add appsecretProof to make calls more protected
	// https://github.com/markbates/goth/issues/96
	// https://developers.facebook.com/docs/graph-api/securing-requests
	hash := hmac.New(sha256.New, []byte(p.Secret))
	hash.Write([]byte(sess.AccessToken))
	appsecretProof := hex.EncodeToString(hash.Sum(nil))

	response, err := p.Client().Get(endpointProfile + "&access_token=" + url.QueryEscape(sess.AccessToken) + "&appsecret_proof=" + appsecretProof)
>>>>>>> 2f46b3fa
	if err != nil {
		return user, err
	}
	defer response.Body.Close()

	if response.StatusCode != http.StatusOK {
		return user, fmt.Errorf("%s responded with a %d trying to fetch user information", p.providerName, response.StatusCode)
	}

	bits, err := ioutil.ReadAll(response.Body)
	if err != nil {
		return user, err
	}

	err = json.NewDecoder(bytes.NewReader(bits)).Decode(&user.RawData)
	if err != nil {
		return user, err
	}

	err = userFromReader(bytes.NewReader(bits), &user)
	return user, err
}

func userFromReader(reader io.Reader, user *goth.User) error {
	u := struct {
		ID        string `json:"id"`
		Email     string `json:"email"`
		About     string `json:"about"`
		Name      string `json:"name"`
		FirstName string `json:"first_name"`
		LastName  string `json:"last_name"`
		Link      string `json:"link"`
		Picture struct {
			Data struct {
				URL string `json:"url"`
			} `json:"data"`
		} `json:"picture"`
		Location struct {
			Name string `json:"name"`
		} `json:"location"`
	}{}

	err := json.NewDecoder(reader).Decode(&u)
	if err != nil {
		return err
	}

	user.Name = u.Name
	user.FirstName = u.FirstName
	user.LastName = u.LastName
	user.NickName = u.Name
	user.Email = u.Email
	user.Description = u.About
	user.AvatarURL = u.Picture.Data.URL
	user.UserID = u.ID
	user.Location = u.Location.Name

	return err
}

func newConfig(provider *Provider, scopes []string) *oauth2.Config {
	c := &oauth2.Config{
		ClientID:     provider.ClientKey,
		ClientSecret: provider.Secret,
		RedirectURL:  provider.CallbackURL,
		Endpoint: oauth2.Endpoint{
			AuthURL:  authURL,
			TokenURL: tokenURL,
		},
		Scopes: []string{
			"email",
		},
	}

	defaultScopes := map[string]struct{}{
		"email": {},
	}

	for _, scope := range scopes {
		if _, exists := defaultScopes[scope]; !exists {
			c.Scopes = append(c.Scopes, scope)
		}
	}

	return c
}

//RefreshToken refresh token is not provided by facebook
func (p *Provider) RefreshToken(refreshToken string) (*oauth2.Token, error) {
	return nil, errors.New("Refresh token is not provided by facebook")
}

//RefreshTokenAvailable refresh token is not provided by facebook
func (p *Provider) RefreshTokenAvailable() bool {
	return false
}<|MERGE_RESOLUTION|>--- conflicted
+++ resolved
@@ -13,13 +13,10 @@
 
 	"github.com/markbates/goth"
 	"golang.org/x/oauth2"
-<<<<<<< HEAD
 	"fmt"
-=======
 	"crypto/hmac"
 	"crypto/sha256"
 	"encoding/hex"
->>>>>>> 2f46b3fa
 )
 
 const (
@@ -87,14 +84,11 @@
 		ExpiresAt:   sess.ExpiresAt,
 	}
 
-<<<<<<< HEAD
 	if user.AccessToken == "" {
 		// data is not yet retrieved since accessToken is still empty
 		return user, fmt.Errorf("%s cannot get user information without accessToken", p.providerName)
 	}
 
-	response, err := p.Client().Get(endpointProfile + "&access_token=" + url.QueryEscape(sess.AccessToken))
-=======
 	// always add appsecretProof to make calls more protected
 	// https://github.com/markbates/goth/issues/96
 	// https://developers.facebook.com/docs/graph-api/securing-requests
@@ -103,7 +97,6 @@
 	appsecretProof := hex.EncodeToString(hash.Sum(nil))
 
 	response, err := p.Client().Get(endpointProfile + "&access_token=" + url.QueryEscape(sess.AccessToken) + "&appsecret_proof=" + appsecretProof)
->>>>>>> 2f46b3fa
 	if err != nil {
 		return user, err
 	}
